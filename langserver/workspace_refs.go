package langserver

import (
	"context"
	"encoding/json"
	"fmt"
	"go/ast"
	"go/build"
	"go/parser"
	"go/token"
	"go/types"
	"log"
	"math"
	"strings"
	"sync"
	"time"

	"golang.org/x/tools/go/loader"

	opentracing "github.com/opentracing/opentracing-go"
	"github.com/opentracing/opentracing-go/ext"
	"github.com/sourcegraph/go-langserver/langserver/internal/refs"
	"github.com/sourcegraph/go-langserver/langserver/internal/tools"
	"github.com/sourcegraph/go-langserver/langserver/internal/utils"
	"github.com/sourcegraph/go-langserver/pkg/lsp"
	"github.com/sourcegraph/go-langserver/pkg/lspext"
	"github.com/sourcegraph/jsonrpc2"
)

// workspaceReferencesTimeout is the timeout used for workspace/xreferences
// calls.
const workspaceReferencesTimeout = time.Minute

func (h *LangHandler) handleWorkspaceReferences(ctx context.Context, conn jsonrpc2.JSONRPC2, req *jsonrpc2.Request, params lspext.WorkspaceReferencesParams) ([]referenceInformation, error) {
	// TODO: Add support for the cancelRequest LSP method instead of using
	// hard-coded timeouts like this here.
	//
	// See: https://github.com/Microsoft/language-server-protocol/blob/master/protocol.md#cancelRequest
	ctx, cancel := context.WithTimeout(ctx, workspaceReferencesTimeout)
	defer cancel()
	rootPath := h.FilePath(h.init.Root())
	bctx := h.BuildContext(ctx)

	// Perform typechecking.
	var (
		findPackage        = h.getFindPackageFunc()
		fset               = token.NewFileSet()
		pkgs               []string
		unvendoredPackages = map[string]struct{}{}
	)
	for _, pkg := range tools.ListPkgsUnderDir(bctx, rootPath) {
		bpkg, err := findPackage(ctx, bctx, pkg, rootPath, build.FindOnly)
		if err != nil && !isMultiplePackageError(err) {
			log.Printf("skipping possible package %s: %s", pkg, err)
			continue
		}

		// If a dirs hint is present, only look for references created in those
		// directories.
		dirs, ok := params.Hints["dirs"]
		if ok {
			found := false
			for _, dir := range dirs.([]interface{}) {
<<<<<<< HEAD
				if utils.PathToURI(bpkg.Dir) == dir.(string) {
=======
				if pathToURI(bpkg.Dir) == lsp.DocumentURI(dir.(string)) {
>>>>>>> 28d7a692
					found = true
					break
				}
			}
			if !found {
				continue
			}
		}
		unvendoredPackages[bpkg.ImportPath] = struct{}{}
		unvendoredPackages[bpkg.ImportPath+"_test"] = struct{}{}
		pkgs = append(pkgs, pkg)
	}
	if len(pkgs) == 0 {
		// occurs when the directory hint is present and matches no directories
		// at all.
		return []referenceInformation{}, nil
	}

	// Collect dependency references in the AfterTypeCheck phase. This enables
	// us to begin looking at packages as they are typechecked, instead of
	// waiting for all packages to be typechecked (which is IO bound).
	var results = refResult{results: make([]referenceInformation, 0)}
	afterTypeCheck := func(pkg *loader.PackageInfo, files []*ast.File) {
		_, interested := unvendoredPackages[pkg.Pkg.Path()]
		if !interested {
			clearInfoFields(pkg) // save memory
			return
		}

		// Prevent any uncaught panics from taking the entire server down.
		defer func() {
			clearInfoFields(pkg) // save memory
			_ = utils.Panicf(recover(), "%v for pkg %v", req.Method, pkg)
		}()

		err := h.workspaceRefsFromPkg(ctx, bctx, conn, params, fset, pkg, files, rootPath, &results)
		if err != nil {
			log.Printf("workspaceRefsFromPkg: %v: %v", pkg, err)
		}
	}

	// workspaceRefsTypecheck is ran inside its own goroutine because it can
	// block for longer than our context deadline.
	var err error
	done := make(chan struct{})
	go func() {
		// Prevent any uncaught panics from taking the entire server down.
		defer func() {
			_ = utils.Panicf(recover(), "%v for pkg %v", req.Method, pkgs)
		}()

		_, err = h.workspaceRefsTypecheck(ctx, bctx, conn, fset, pkgs, afterTypeCheck)
		close(done)
	}()

	limit := params.Limit
	if limit <= 0 {
		// If we don't have a limit, just set it to a value we should never exceed
		limit = math.MaxInt32
	}

	initial := json.RawMessage(`[{"op":"replace","path":"","value":[]}]`)
	conn.Notify(ctx, "$/partialResult", &lspext.PartialResultParams{
		ID: lsp.ID{
			Num:      req.ID.Num,
			Str:      req.ID.Str,
			IsString: req.ID.IsString,
		},
		Patch: &initial,
	})
	t := time.NewTicker(100 * time.Millisecond)
	defer t.Stop()
	streamTick := t.C
	streamPos := 0
	streamUpdate := func() bool {
		results.resultsMu.Lock()
		partial := results.results
		results.resultsMu.Unlock()
		if len(partial) == streamPos || streamPos == limit {
			// Everything currently in refs has already been sent.
			// return true if we can stream more results.
			return streamPos < limit
		}
		if len(partial) > limit {
			partial = partial[:limit]
		}

		patch := make([]xreferenceAddOp, 0, len(partial)-streamPos)
		for ; streamPos < len(partial); streamPos++ {
			patch = append(patch, xreferenceAddOp{
				OP:    "add",
				Path:  "/-",
				Value: partial[streamPos],
			})
		}
		conn.Notify(ctx, "$/partialResult", &lspext.PartialResultParams{
			ID: lsp.ID{
				Num:      req.ID.Num,
				Str:      req.ID.Str,
				IsString: req.ID.IsString,
			},
			// We use xreferencePatch so the build server can rewrite URIs
			Patch: xreferencePatch(patch),
		})

		// return true if we can stream more results.
		return len(partial) < limit
	}

loop:
	for {
		select {
		case <-done:
			if err != nil {
				return nil, err
			}
			break loop
		case <-ctx.Done():
			return nil, ctx.Err()
		case <-streamTick:
			canSendMore := streamUpdate()
			if !canSendMore {
				cancel()
				break loop
			}
		}
	}

	// Send a final update
	streamUpdate()

	results.resultsMu.Lock()
	r := results.results
	results.resultsMu.Unlock()
	if len(r) > limit {
		r = r[:limit]
	}

	return r, nil
}

func (h *LangHandler) workspaceRefsTypecheck(ctx context.Context, bctx *build.Context, conn jsonrpc2.JSONRPC2, fset *token.FileSet, pkgs []string, afterTypeCheck func(info *loader.PackageInfo, files []*ast.File)) (prog *loader.Program, err error) {
	span, ctx := opentracing.StartSpanFromContext(ctx, "workspaceRefsTypecheck")
	defer func() {
		if err != nil {
			ext.Error.Set(span, true)
			span.SetTag("err", err.Error())
		}
		span.Finish()
	}()

	// Configure the loader.
	findPackage := h.getFindPackageFunc()
	var typeErrs []error
	conf := loader.Config{
		Fset: fset,
		TypeChecker: types.Config{
			DisableUnusedImportCheck: true,
			FakeImportC:              true,
			Error: func(err error) {
				typeErrs = append(typeErrs, err)
			},
		},
		Build:       bctx,
		AllowErrors: true,
		ParserMode:  parser.AllErrors | parser.ParseComments, // prevent parser from bailing out
		FindPackage: func(bctx *build.Context, importPath, fromDir string, mode build.ImportMode) (*build.Package, error) {
			// When importing a package, ignore any
			// MultipleGoErrors. This occurs, e.g., when you have a
			// main.go with "// +build ignore" that imports the
			// non-main package in the same dir.
			bpkg, err := findPackage(ctx, bctx, importPath, fromDir, mode)
			if err != nil && !isMultiplePackageError(err) {
				return bpkg, err
			}
			return bpkg, nil
		},
		AfterTypeCheck: func(pkg *loader.PackageInfo, files []*ast.File) {
			if err := ctx.Err(); err != nil {
				return
			}
			afterTypeCheck(pkg, files)
		},
	}
	// The importgraph doesn't treat external test packages
	// as separate nodes, so we must use ImportWithTests.
	for _, path := range pkgs {
		conf.ImportWithTests(path)
	}

	// Load and typecheck the packages.
	prog, err = conf.Load()
	if err != nil && prog == nil {
		return nil, err
	}

	if err := ctx.Err(); err != nil {
		return nil, err
	}

	// Publish typechecking error diagnostics.
	diags, err := errsToDiagnostics(typeErrs, prog)
	if err != nil {
		return nil, err
	}
	if len(diags) > 0 {
		go func() {
			if err := h.publishDiagnostics(ctx, conn, diags); err != nil {
				log.Printf("warning: failed to send diagnostics: %s.", err)
			}
		}()
	}
	return prog, nil
}

// workspaceRefsFromPkg collects all the references made to dependencies from
// the specified package and returns the results.
func (h *LangHandler) workspaceRefsFromPkg(ctx context.Context, bctx *build.Context, conn jsonrpc2.JSONRPC2, params lspext.WorkspaceReferencesParams, fs *token.FileSet, pkg *loader.PackageInfo, files []*ast.File, rootPath string, results *refResult) (err error) {
	if err := ctx.Err(); err != nil {
		return err
	}
	span, ctx := opentracing.StartSpanFromContext(ctx, "workspaceRefsFromPkg")
	defer func() {
		if err != nil {
			ext.Error.Set(span, true)
			span.SetTag("err", err.Error())
		}
		span.Finish()
	}()
	span.SetTag("pkg", pkg)

	// Compute workspace references.
	findPackage := h.getFindPackageFunc()
	cfg := &refs.Config{
		FileSet:  fs,
		Pkg:      pkg.Pkg,
		PkgFiles: files,
		Info:     &pkg.Info,
	}
	refsErr := cfg.Refs(func(r *refs.Ref) {
		symDesc, err := defSymbolDescriptor(ctx, bctx, rootPath, r.Def, findPackage)
		if err != nil {
			// Log the error, and flag it as one in the trace -- but do not
			// halt execution (hopefully, it is limited to a small subset of
			// the data).
			ext.Error.Set(span, true)
			err := fmt.Errorf("workspaceRefsFromPkg: failed to import %v: %v", r.Def.ImportPath, err)
			log.Println(err)
			span.SetTag("error", err.Error())
			return
		}
		if !symDesc.Contains(params.Query) {
			return
		}

		results.resultsMu.Lock()
		results.results = append(results.results, referenceInformation{
			Reference: goRangeToLSPLocation(fs, r.Start, r.End),
			Symbol:    symDesc,
		})
		results.resultsMu.Unlock()
	})
	if refsErr != nil {
		// Trace the error, but do not consider it a true error. In many cases
		// it is a problem with the user's code, not our workspace reference
		// finding code.
		span.SetTag("err", fmt.Sprintf("workspaceRefsFromPkg: workspace refs failed: %v: %v", pkg, refsErr))
	}
	return nil
}

func defSymbolDescriptor(ctx context.Context, bctx *build.Context, rootPath string, def refs.Def, findPackage FindPackageFunc) (*symbolDescriptor, error) {
	defPkg, err := findPackage(ctx, bctx, def.ImportPath, rootPath, build.FindOnly)
	if err != nil {
		return nil, err
	}

	// NOTE: fields must be kept in sync with symbol.go:symbolEqual
	desc := &symbolDescriptor{
		Vendor:      utils.IsVendorDir(defPkg.Dir),
		Package:     defPkg.ImportPath,
		PackageName: def.PackageName,
		Recv:        "",
		Name:        "",
		ID:          "",
	}

	fields := strings.Fields(def.Path)
	switch {
	case len(fields) == 0:
		// reference to just a package
		desc.ID = fmt.Sprintf("%s", desc.Package)
	case len(fields) >= 2:
		desc.Recv = fields[0]
		desc.Name = fields[1]
		desc.ID = fmt.Sprintf("%s/-/%s/%s", desc.Package, desc.Recv, desc.Name)
	case len(fields) >= 1:
		desc.Name = fields[0]
		desc.ID = fmt.Sprintf("%s/-/%s", desc.Package, desc.Name)
	default:
		panic("invalid def.Path response from internal/refs")
	}
	return desc, nil
}

// refResult is a utility struct for collecting workspace reference results.
type refResult struct {
	results   []referenceInformation
	resultsMu sync.Mutex
}<|MERGE_RESOLUTION|>--- conflicted
+++ resolved
@@ -61,11 +61,7 @@
 		if ok {
 			found := false
 			for _, dir := range dirs.([]interface{}) {
-<<<<<<< HEAD
-				if utils.PathToURI(bpkg.Dir) == dir.(string) {
-=======
-				if pathToURI(bpkg.Dir) == lsp.DocumentURI(dir.(string)) {
->>>>>>> 28d7a692
+				if utils.PathEqual(bpkg.Dir, dir.(string)) {
 					found = true
 					break
 				}
